--- conflicted
+++ resolved
@@ -5,17 +5,19 @@
 The format is based on [Keep a Changelog](https://keepachangelog.com/en/1.1.0/),
 and this project adheres to [Semantic Versioning](http://semver.org/spec/v2.0.0.html).
 
+## 🔖 [2.3.14] (2025-12-07)
+
+### 🏗️ Changed
+
+- Updated all type imports to use `import type` for improved clarity and build performance.
+- Updated dependencies: now requires `prettier@^3.7.4`, `tsx@^4.21.0`, and `vitest@^4.0.15`.
+
 ## 🔖 [2.3.13] (2025-12-07)
 
 ### 🏗️ Changed
 
-<<<<<<< HEAD
-- Updated all type imports to use `import type` for improved clarity and build performance.
-- Updated dependencies: now requires `prettier@^3.7.4`, `tsx@^4.21.0`, and `vitest@^4.0.15`.
-=======
 - Updated development dependencies: `@types/node`, `nodemon`, `prettier`, `rimraf`, and `vitest` for compatibility.
 - Added support for `allowSlowTypes` in JSR publish validation and publishing methods.
->>>>>>> 935017a2
 
 ## 🔖 [2.3.12] (2025-12-03)
 
@@ -157,6 +159,7 @@
 
 <!-- Link References -->
 
+[2.3.14]: https://github.com/aneuhold/ts-libs/compare/core-ts-lib-v2.3.13...core-ts-lib-v2.3.14
 [2.3.13]: https://github.com/aneuhold/ts-libs/compare/core-ts-lib-v2.3.12...core-ts-lib-v2.3.13
 [2.3.12]: https://github.com/aneuhold/ts-libs/compare/core-ts-lib-v2.3.11...core-ts-lib-v2.3.12
 [2.3.11]: https://github.com/aneuhold/ts-libs/compare/core-ts-lib-v2.3.10...core-ts-lib-v2.3.11
