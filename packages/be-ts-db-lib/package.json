{
  "name": "@aneuhold/be-ts-db-lib",
  "author": "Anton G. Neuhold Jr.",
  "license": "MIT",
<<<<<<< HEAD
  "version": "4.0.0",
=======
  "version": "3.0.4",
>>>>>>> 935017a2
  "description": "A backend database library meant to actually interact with various databases in personal projects",
  "packageManager": "pnpm@10.12.1",
  "type": "module",
  "scripts": {
    "build": "rimraf lib && pnpm build:withoutClean",
    "build:withoutClean": "tsc --project tsconfig.build.json && tsx ./scripts/copyTsFiles.ts && pnpm propagateVersion",
    "propagateVersion": "tsx ../../scripts/propagateVersion.ts",
    "watch": "nodemon --ignore lib/ -e ts --exec \"pnpm build:withoutClean && local-npm publish\"",
    "unpub:local": "local-npm unpublish || true",
    "lint": "eslint",
    "test": "vitest run && pnpm validate:dry",
    "preparePkg": "tb pkg prepare",
    "validate": "tsx ./scripts/validateSchema.ts",
    "validate:dry": "tsx ./scripts/validateSchemaDryRun.ts",
    "jsr:validate": "tb pkg validateJsr",
    "npm:validate": "tb pkg validateNpm",
    "versionPropagation:validate": "tsx ../../scripts/validatePackageVersions.ts",
    "checkAll": "pnpm build && pnpm lint && pnpm test && pnpm jsr:validate",
    "jsr:publish": "tb pkg publishJsr",
    "npm:publish": "tb pkg publishNpm",
    "upgrade:core": "pnpm update '@aneuhold/main-scripts' --latest",
    "upgrade:all": "pnpm update '!@aneuhold/*' --latest",
    "migrate": "tsx ./scripts/migrate.ts",
    "migrate:dry": "tsx ./scripts/migrateDry.ts"
  },
  "main": "lib/index.js",
  "types": "lib/index.d.ts",
  "files": [
    "lib",
    "CHANGELOG.md"
  ],
  "exports": {
    ".": {
      "types": "./lib/index.d.ts",
      "import": "./lib/index.js"
    }
  },
  "sideEffects": false,
  "repository": {
    "type": "git",
    "url": "git+https://github.com/aneuhold/ts-libs.git",
    "directory": "packages/be-ts-db-lib"
  },
  "bugs": {
    "url": "https://github.com/aneuhold/ts-libs/issues"
  },
  "homepage": "https://github.com/aneuhold/ts-libs/tree/main/packages/be-ts-db-lib#readme",
  "keywords": [
    "Database",
    "Node.js",
    "TypeScript",
    "MongoDB"
  ],
  "dependencies": {
    "@aneuhold/be-ts-lib": "^3.0.3",
<<<<<<< HEAD
    "@aneuhold/core-ts-db-lib": "^4.0.0",
=======
    "@aneuhold/core-ts-db-lib": "^3.0.3",
>>>>>>> 935017a2
    "@aneuhold/core-ts-lib": "^2.3.13",
    "bson": "^7.0.0",
    "mongodb": "^7.0.0",
    "uuid": "^13.0.0",
    "zod": "^4.1.13"
  },
  "devDependencies": {
    "@aneuhold/local-npm-registry": "^0.2.20",
    "@aneuhold/main-scripts": "^2.7.2",
    "@types/node": "^24.10.1",
    "@types/node-fetch": "^2.6.13",
    "dotenv": "^17.2.3",
    "eslint": "^9.39.1",
    "jsr": "^0.13.5",
    "prettier": "^3.7.4",
    "rimraf": "^6.1.2",
    "tslib": "^2.8.1",
    "tsx": "^4.21.0",
    "typescript": "^5.9.3",
    "vitest": "^4.0.15"
  }
}<|MERGE_RESOLUTION|>--- conflicted
+++ resolved
@@ -2,11 +2,7 @@
   "name": "@aneuhold/be-ts-db-lib",
   "author": "Anton G. Neuhold Jr.",
   "license": "MIT",
-<<<<<<< HEAD
   "version": "4.0.0",
-=======
-  "version": "3.0.4",
->>>>>>> 935017a2
   "description": "A backend database library meant to actually interact with various databases in personal projects",
   "packageManager": "pnpm@10.12.1",
   "type": "module",
@@ -62,11 +58,7 @@
   ],
   "dependencies": {
     "@aneuhold/be-ts-lib": "^3.0.3",
-<<<<<<< HEAD
     "@aneuhold/core-ts-db-lib": "^4.0.0",
-=======
-    "@aneuhold/core-ts-db-lib": "^3.0.3",
->>>>>>> 935017a2
     "@aneuhold/core-ts-lib": "^2.3.13",
     "bson": "^7.0.0",
     "mongodb": "^7.0.0",
